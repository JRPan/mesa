/*
 * Copyright 2010 Jerome Glisse <glisse@freedesktop.org>
 *
 * Permission is hereby granted, free of charge, to any person obtaining a
 * copy of this software and associated documentation files (the "Software"),
 * to deal in the Software without restriction, including without limitation
 * on the rights to use, copy, modify, merge, publish, distribute, sub
 * license, and/or sell copies of the Software, and to permit persons to whom
 * the Software is furnished to do so, subject to the following conditions:
 *
 * The above copyright notice and this permission notice (including the next
 * paragraph) shall be included in all copies or substantial portions of the
 * Software.
 *
 * THE SOFTWARE IS PROVIDED "AS IS", WITHOUT WARRANTY OF ANY KIND, EXPRESS OR
 * IMPLIED, INCLUDING BUT NOT LIMITED TO THE WARRANTIES OF MERCHANTABILITY,
 * FITNESS FOR A PARTICULAR PURPOSE AND NON-INFRINGEMENT. IN NO EVENT SHALL
 * THE AUTHOR(S) AND/OR THEIR SUPPLIERS BE LIABLE FOR ANY CLAIM,
 * DAMAGES OR OTHER LIABILITY, WHETHER IN AN ACTION OF CONTRACT, TORT OR
 * OTHERWISE, ARISING FROM, OUT OF OR IN CONNECTION WITH THE SOFTWARE OR THE
 * USE OR OTHER DEALINGS IN THE SOFTWARE.
 */
#ifndef R600_ASM_H
#define R600_ASM_H

#include "util/u_double_list.h"

struct r600_vertex_element;
struct r600_pipe_context;

struct r600_bc_alu_src {
	unsigned			sel;
	unsigned			chan;
	unsigned			neg;
	unsigned			abs;
	unsigned			rel;
	uint32_t			value;
};

struct r600_bc_alu_dst {
	unsigned			sel;
	unsigned			chan;
	unsigned			clamp;
	unsigned			write;
	unsigned			rel;
};

struct r600_bc_alu {
	struct list_head		list;
	struct r600_bc_alu_src		src[3];
	struct r600_bc_alu_dst		dst;
	unsigned			inst;
	unsigned			last;
	unsigned			is_op3;
	unsigned			predicate;
	unsigned			bank_swizzle;
	unsigned			bank_swizzle_force;
	unsigned			omod;
};

struct r600_bc_tex {
	struct list_head		list;
	unsigned			inst;
	unsigned			resource_id;
	unsigned			src_gpr;
	unsigned			src_rel;
	unsigned			dst_gpr;
	unsigned			dst_rel;
	unsigned			dst_sel_x;
	unsigned			dst_sel_y;
	unsigned			dst_sel_z;
	unsigned			dst_sel_w;
	unsigned			lod_bias;
	unsigned			coord_type_x;
	unsigned			coord_type_y;
	unsigned			coord_type_z;
	unsigned			coord_type_w;
	unsigned			offset_x;
	unsigned			offset_y;
	unsigned			offset_z;
	unsigned			sampler_id;
	unsigned			src_sel_x;
	unsigned			src_sel_y;
	unsigned			src_sel_z;
	unsigned			src_sel_w;
};

struct r600_bc_vtx {
	struct list_head		list;
	unsigned			inst;
	unsigned			fetch_type;
	unsigned			buffer_id;
	unsigned			src_gpr;
	unsigned			src_sel_x;
	unsigned			mega_fetch_count;
	unsigned			dst_gpr;
	unsigned			dst_sel_x;
	unsigned			dst_sel_y;
	unsigned			dst_sel_z;
	unsigned			dst_sel_w;
	unsigned			use_const_fields;
	unsigned			data_format;
	unsigned			num_format_all;
	unsigned			format_comp_all;
	unsigned			srf_mode_all;
};

struct r600_bc_output {
	unsigned			array_base;
	unsigned			type;
	unsigned			elem_size;
	unsigned			gpr;
	unsigned			swizzle_x;
	unsigned			swizzle_y;
	unsigned			swizzle_z;
	unsigned			swizzle_w;
	unsigned			burst_count;
<<<<<<< HEAD
=======
	unsigned			barrier;
>>>>>>> c0ad70ae
};

struct r600_bc_kcache {
	unsigned			bank;
	unsigned			mode;
	unsigned			addr;
};

struct r600_bc_cf {
	struct list_head		list;
	unsigned			inst;
	unsigned			addr;
	unsigned			ndw;
	unsigned			id;
	unsigned			cond;
	unsigned			pop_count;
	unsigned			cf_addr; /* control flow addr */
	unsigned			barrier;
	struct r600_bc_kcache		kcache[2];
	unsigned			r6xx_uses_waterfall;
	struct list_head		alu;
	struct list_head		tex;
	struct list_head		vtx;
	struct r600_bc_output		output;
	struct r600_bc_alu		*curr_bs_head;
	struct r600_bc_alu		*prev_bs_head;
	struct r600_bc_alu		*prev2_bs_head;
};

#define FC_NONE				0
#define FC_IF				1
#define FC_LOOP				2
#define FC_REP				3
#define FC_PUSH_VPM			4
#define FC_PUSH_WQM			5

struct r600_cf_stack_entry {
	int				type;
	struct r600_bc_cf		*start;
	struct r600_bc_cf		**mid; /* used to store the else point */
	int				num_mid;
};

#define SQ_MAX_CALL_DEPTH 0x00000020
struct r600_cf_callstack {
	unsigned			fc_sp_before_entry;
	int				sub_desc_index;
	int				current;
	int				max;
};

struct r600_bc {
	enum radeon_family		family;
	int				chiprev; /* 0 - r600, 1 - r700, 2 - evergreen */
	int				type;
	struct list_head		cf;
	struct r600_bc_cf		*cf_last;
	unsigned			ndw;
	unsigned			ncf;
	unsigned			ngpr;
	unsigned			nstack;
	unsigned			nresource;
	unsigned			force_add_cf;
	u32				*bytecode;
	u32				fc_sp;
	struct r600_cf_stack_entry	fc_stack[32];
	unsigned			call_sp;
	struct r600_cf_callstack	callstack[SQ_MAX_CALL_DEPTH];
};

/* eg_asm.c */
int eg_bc_cf_build(struct r600_bc *bc, struct r600_bc_cf *cf);
void eg_cf_vtx(struct r600_vertex_element *ve, u32 *bytecode, unsigned count);

/* r600_asm.c */
int r600_bc_init(struct r600_bc *bc, enum radeon_family family);
void r600_bc_clear(struct r600_bc *bc);
int r600_bc_add_alu(struct r600_bc *bc, const struct r600_bc_alu *alu);
int r600_bc_add_vtx(struct r600_bc *bc, const struct r600_bc_vtx *vtx);
int r600_bc_add_tex(struct r600_bc *bc, const struct r600_bc_tex *tex);
int r600_bc_add_output(struct r600_bc *bc, const struct r600_bc_output *output);
int r600_bc_build(struct r600_bc *bc);
int r600_bc_add_cfinst(struct r600_bc *bc, int inst);
int r600_bc_add_alu_type(struct r600_bc *bc, const struct r600_bc_alu *alu, int type);
void r600_bc_special_constants(u32 value, unsigned *sel, unsigned *neg);
void r600_bc_dump(struct r600_bc *bc);

int r600_vertex_elements_build_fetch_shader(struct r600_pipe_context *rctx, struct r600_vertex_element *ve);

/* r700_asm.c */
int r700_bc_alu_build(struct r600_bc *bc, struct r600_bc_alu *alu, unsigned id);

#endif<|MERGE_RESOLUTION|>--- conflicted
+++ resolved
@@ -115,10 +115,6 @@
 	unsigned			swizzle_z;
 	unsigned			swizzle_w;
 	unsigned			burst_count;
-<<<<<<< HEAD
-=======
-	unsigned			barrier;
->>>>>>> c0ad70ae
 };
 
 struct r600_bc_kcache {
