--- conflicted
+++ resolved
@@ -188,7 +188,6 @@
                 ST_NEW_WINDOW_RECTANGLES;
 }
 
-<<<<<<< HEAD
 
 static inline bool
 st_vp_uses_current_values(const struct gl_context *ctx)
@@ -201,8 +200,6 @@
 /**
  * Called via ctx->Driver.UpdateState()
  */
-=======
->>>>>>> 33a77035
 static void
 st_invalidate_state_base(struct gl_context *ctx){
    GLbitfield new_state = ctx->NewState;
@@ -285,7 +282,6 @@
 }
 
 
-<<<<<<< HEAD
 /*
  * In some circumstances (such as running google-chrome) the state
  * tracker may try to delete a resource view from a context different
@@ -439,7 +435,9 @@
 {
    free_zombie_sampler_views(st);
    free_zombie_shaders(st);
-=======
+}
+
+
 /**
  * Called via ctx->Driver.UpdateState()
  */
@@ -448,7 +446,6 @@
 {
    gpgpusimWait();
    st_invalidate_state_base(ctx);
->>>>>>> 33a77035
 }
 
 
@@ -850,7 +847,6 @@
 static void
 st_emit_string_marker(struct gl_context *ctx, const GLchar *string, GLsizei len)
 {
-   gpgpusimWait();
    struct st_context *st = ctx->st;
    st->pipe->emit_string_marker(st->pipe, string, len);
 }
@@ -860,7 +856,6 @@
 st_set_background_context(struct gl_context *ctx,
                           struct util_queue_monitoring *queue_info)
 {
-   gpgpusimWait();
    struct st_context *st = ctx->st;
    struct st_manager *smapi =
       (struct st_manager *) st->iface.st_context_private;
@@ -873,7 +868,6 @@
 static void
 st_get_device_uuid(struct gl_context *ctx, char *uuid)
 {
-   gpgpusimWait();
    struct pipe_screen *screen = st_context(ctx)->pipe->screen;
 
    assert(GL_UUID_SIZE_EXT >= PIPE_UUID_SIZE);
@@ -885,7 +879,6 @@
 static void
 st_get_driver_uuid(struct gl_context *ctx, char *uuid)
 {
-   gpgpusimWait();
    struct pipe_screen *screen = st_context(ctx)->pipe->screen;
 
    assert(GL_UUID_SIZE_EXT >= PIPE_UUID_SIZE);
@@ -941,7 +934,6 @@
 
    functions->Enable = st_Enable;
    functions->UpdateState = st_invalidate_state;
-   functions->UpdateState_base = st_invalidate_state_base;
    functions->QueryMemoryInfo = st_query_memory_info;
    functions->SetBackgroundContext = st_set_background_context;
    functions->GetDriverUuid = st_get_driver_uuid;
