/**************************************************************************
 *
 * Copyright 2007 VMware, Inc.
 * All Rights Reserved.
 *
 * Permission is hereby granted, free of charge, to any person obtaining a
 * copy of this software and associated documentation files (the
 * "Software"), to deal in the Software without restriction, including
 * without limitation the rights to use, copy, modify, merge, publish,
 * distribute, sub license, and/or sell copies of the Software, and to
 * permit persons to whom the Software is furnished to do so, subject to
 * the following conditions:
 *
 * The above copyright notice and this permission notice (including the
 * next paragraph) shall be included in all copies or substantial portions
 * of the Software.
 *
 * THE SOFTWARE IS PROVIDED "AS IS", WITHOUT WARRANTY OF ANY KIND, EXPRESS
 * OR IMPLIED, INCLUDING BUT NOT LIMITED TO THE WARRANTIES OF
 * MERCHANTABILITY, FITNESS FOR A PARTICULAR PURPOSE AND NON-INFRINGEMENT.
 * IN NO EVENT SHALL VMWARE AND/OR ITS SUPPLIERS BE LIABLE FOR
 * ANY CLAIM, DAMAGES OR OTHER LIABILITY, WHETHER IN AN ACTION OF CONTRACT,
 * TORT OR OTHERWISE, ARISING FROM, OUT OF OR IN CONNECTION WITH THE
 * SOFTWARE OR THE USE OR OTHER DEALINGS IN THE SOFTWARE.
 *
 **************************************************************************/

/*
 * This file implements the st_draw_vbo() function which is called from
 * Mesa's VBO module.  All point/line/triangle rendering is done through
 * this function whether the user called glBegin/End, glDrawArrays,
 * glDrawElements, glEvalMesh, or glCalList, etc.
 *
 * Authors:
 *   Keith Whitwell <keithw@vmware.com>
 */


#include "main/errors.h"
#include "main/imports.h"
#include "main/image.h"
#include "main/bufferobj.h"
#include "main/macros.h"
#include "main/varray.h"

#include "compiler/glsl/ir_uniform.h"

#include "vbo/vbo.h"

#include "st_context.h"
#include "st_atom.h"
#include "st_cb_bitmap.h"
#include "st_cb_bufferobjects.h"
#include "st_cb_xformfb.h"
#include "st_debug.h"
#include "st_draw.h"
#include "st_program.h"
#include "st_util.h"

#include "pipe/p_context.h"
#include "pipe/p_defines.h"
#include "util/u_cpu_detect.h"
#include "util/u_inlines.h"
#include "util/format/u_format.h"
#include "util/u_prim.h"
#include "util/u_draw.h"
#include "util/u_upload_mgr.h"
#include "draw/draw_context.h"
#include "cso_cache/cso_context.h"
<<<<<<< HEAD

#if defined(PIPE_OS_LINUX) && !defined(ANDROID)
#include <sched.h>
#define HAVE_SCHED_GETCPU 1
#else
#define sched_getcpu() 0
#define HAVE_SCHED_GETCPU 0
#endif
=======
#include "tgsi/tgsi_dump.h"
#include "tgsi/tgsi_exec.h"
#include "gallium/drivers/softpipe/sp_context.h"
#include "gallium/drivers/softpipe/sp_state.h"
>>>>>>> 33a77035

/**
 * Set the restart index.
 */
static void
setup_primitive_restart(struct gl_context *ctx, struct pipe_draw_info *info)
{
   if (ctx->Array._PrimitiveRestart) {
      unsigned index_size = info->index_size;

      info->restart_index =
         _mesa_primitive_restart_index(ctx, index_size);

      /* Enable primitive restart only when the restart index can have an
       * effect. This is required for correctness in radeonsi GFX8 support.
       * Other hardware may also benefit from taking a faster, non-restart path
       * when possible.
       */
      if (index_size == 4 || info->restart_index < (1 << (index_size * 8)))
         info->primitive_restart = true;
   }
}


/**
 * Translate OpenGL primtive type (GL_POINTS, GL_TRIANGLE_STRIP, etc) to
 * the corresponding Gallium type.
 */
static unsigned
translate_prim(const struct gl_context *ctx, unsigned prim)
{
   /* GL prims should match Gallium prims, spot-check a few */
   STATIC_ASSERT(GL_POINTS == PIPE_PRIM_POINTS);
   STATIC_ASSERT(GL_QUADS == PIPE_PRIM_QUADS);
   STATIC_ASSERT(GL_TRIANGLE_STRIP_ADJACENCY == PIPE_PRIM_TRIANGLE_STRIP_ADJACENCY);
   STATIC_ASSERT(GL_PATCHES == PIPE_PRIM_PATCHES);

   return prim;
}


static inline void
prepare_draw(struct st_context *st, struct gl_context *ctx)
{
   /* Mesa core state should have been validated already */
   assert(ctx->NewState == 0x0);

   if (unlikely(!st->bitmap.cache.empty))
      st_flush_bitmap_cache(st);

   st_invalidate_readpix_cache(st);

   /* Validate state. */
   if ((st->dirty | ctx->NewDriverState) & ST_PIPELINE_RENDER_STATE_MASK ||
       st->gfx_shaders_may_be_dirty) {
      st_validate_state(st, ST_PIPELINE_RENDER);
   }

<<<<<<< HEAD
   struct pipe_context *pipe = st->pipe;

   /* Pin threads regularly to the same Zen CCX that the main thread is
    * running on. The main thread can move between CCXs.
    */
   if (unlikely(HAVE_SCHED_GETCPU && /* Linux */
                /* AMD Zen */
                util_cpu_caps.nr_cpus != util_cpu_caps.cores_per_L3 &&
                /* no glthread */
                ctx->CurrentClientDispatch != ctx->MarshalExec &&
                /* driver support */
                pipe->set_context_param &&
                /* do it occasionally */
                ++st->pin_thread_counter % 512 == 0)) {
      int cpu = sched_getcpu();
      if (cpu >= 0) {
         unsigned L3_cache = cpu / util_cpu_caps.cores_per_L3;

         pipe->set_context_param(pipe,
                                 PIPE_CONTEXT_PARAM_PIN_THREADS_TO_L3_CACHE,
                                 L3_cache);
      }
   }
=======
>>>>>>> 33a77035
}

/**
 * This function gets plugged into the VBO module and is called when
 * we have something to render.
 * Basically, translate the information into the format expected by gallium.
 *
 * Try to keep this logic in sync with st_feedback_draw_vbo.
 */

extern void gpgpusimSetContext(struct gl_context* ctx);

//TODO: move function somewhere else
void gpgpusimWait(){
   //if gpgpusim is working on another draw call wait till it's done
   while(gpgpusimIsBusy()){
      usleep(1);
   }
}

static void
st_draw_vbo(struct gl_context *ctx,
            const struct _mesa_prim *prims,
            GLuint nr_prims,
            const struct _mesa_index_buffer *ib,
	    GLboolean index_bounds_valid,
            GLuint min_index,
            GLuint max_index,
            struct gl_transform_feedback_object *tfb_vertcount,
            unsigned stream,
            struct gl_buffer_object *indirect)
{
   struct st_context *st = st_context(ctx);
   struct pipe_draw_info info;
   unsigned i;
   unsigned start = 0;

   gpgpusimWait();

   prepare_draw(st, ctx);

<<<<<<< HEAD
=======
   gpgpusimSetContext(ctx);

   if (st->vertex_array_out_of_memory)
      return;

>>>>>>> 33a77035
   /* Initialize pipe_draw_info. */
   info.primitive_restart = false;
   info.vertices_per_patch = ctx->TessCtrlProgram.patch_vertices;
   info.indirect = NULL;
   info.count_from_stream_output = NULL;
   info.restart_index = 0;

   if (ib) {
      struct gl_buffer_object *bufobj = ib->obj;

      /* Get index bounds for user buffers. */
      if (!index_bounds_valid && st->draw_needs_minmax_index) {
         vbo_get_minmax_indices(ctx, prims, ib, &min_index, &max_index,
                                nr_prims);
      }

      info.index_size = ib->index_size;
      info.min_index = min_index;
      info.max_index = max_index;

      if (_mesa_is_bufferobj(bufobj)) {
         /* indices are in a real VBO */
         info.has_user_indices = false;
         info.index.resource = st_buffer_object(bufobj)->buffer;

         /* Return if the bound element array buffer doesn't have any backing
          * storage. (nothing to do)
          */
         if (!info.index.resource)
            return;

         start = pointer_to_offset(ib->ptr) / info.index_size;
      } else {
         /* indices are in user space memory */
         info.has_user_indices = true;
         info.index.user = ib->ptr;
      }

      setup_primitive_restart(ctx, &info);
   }
   else {
      info.index_size = 0;
      info.has_user_indices = false;

      /* Transform feedback drawing is always non-indexed. */
      /* Set info.count_from_stream_output. */
      if (tfb_vertcount) {
         if (!st_transform_feedback_draw_init(tfb_vertcount, stream, &info))
            return;
      }
   }

   assert(!indirect);

   /* do actual drawing */
   for (i = 0; i < nr_prims; i++) {
      info.count = prims[i].count;

      /* Skip no-op draw calls. */
      if (!info.count && !tfb_vertcount)
         continue;

      info.mode = translate_prim(ctx, prims[i].mode);
      info.start = start + prims[i].start;
      info.start_instance = prims[i].base_instance;
      info.instance_count = prims[i].num_instances;
      info.index_bias = prims[i].basevertex;
      info.drawid = prims[i].draw_id;
      if (!ib) {
         info.min_index = info.start;
         info.max_index = info.start + info.count - 1;
      }

      if (ST_DEBUG & DEBUG_DRAW) {
         debug_printf("st/draw: mode %s  start %u  count %u  index_size %d\n",
                      u_prim_name(info.mode),
                      info.start,
                      info.count,
                      info.index_size);
      }

      /* Don't call u_trim_pipe_prim. Drivers should do it if they need it. */
      cso_draw_vbo(st->cso_context, &info);
   }
}

static void
st_indirect_draw_vbo(struct gl_context *ctx,
                     GLuint mode,
                     struct gl_buffer_object *indirect_data,
                     GLsizeiptr indirect_offset,
                     unsigned draw_count,
                     unsigned stride,
                     struct gl_buffer_object *indirect_draw_count,
                     GLsizeiptr indirect_draw_count_offset,
                     const struct _mesa_index_buffer *ib)
{
   struct st_context *st = st_context(ctx);
   struct pipe_draw_info info;
   struct pipe_draw_indirect_info indirect;

   assert(stride);
   prepare_draw(st, ctx);

   memset(&indirect, 0, sizeof(indirect));
   util_draw_init_info(&info);
   info.start = 0; /* index offset / index size */
   info.max_index = ~0u; /* so that u_vbuf can tell that it's unknown */

   if (ib) {
      struct gl_buffer_object *bufobj = ib->obj;

      /* indices are always in a real VBO */
      assert(_mesa_is_bufferobj(bufobj));

      info.index_size = ib->index_size;
      info.index.resource = st_buffer_object(bufobj)->buffer;
      info.start = pointer_to_offset(ib->ptr) / info.index_size;

      /* Primitive restart is not handled by the VBO module in this case. */
      setup_primitive_restart(ctx, &info);
   }

   info.mode = translate_prim(ctx, mode);
   info.vertices_per_patch = ctx->TessCtrlProgram.patch_vertices;
   info.indirect = &indirect;
   indirect.buffer = st_buffer_object(indirect_data)->buffer;
   indirect.offset = indirect_offset;

   if (ST_DEBUG & DEBUG_DRAW) {
      debug_printf("st/draw indirect: mode %s drawcount %d index_size %d\n",
                   u_prim_name(info.mode),
                   draw_count,
                   info.index_size);
   }

   if (!st->has_multi_draw_indirect) {
      int i;

      assert(!indirect_draw_count);
      indirect.draw_count = 1;
      for (i = 0; i < draw_count; i++) {
         info.drawid = i;
         cso_draw_vbo(st->cso_context, &info);
         indirect.offset += stride;
      }
   } else {
      indirect.draw_count = draw_count;
      indirect.stride = stride;
      if (indirect_draw_count) {
         indirect.indirect_draw_count =
            st_buffer_object(indirect_draw_count)->buffer;
         indirect.indirect_draw_count_offset = indirect_draw_count_offset;
      }
      cso_draw_vbo(st->cso_context, &info);
   }
}


void
st_init_draw_functions(struct dd_function_table *functions)
{
   functions->Draw = st_draw_vbo;
   functions->DrawIndirect = st_indirect_draw_vbo;
}


void
st_destroy_draw(struct st_context *st)
{
   draw_destroy(st->draw);
}

/**
 * Getter for the draw_context, so that initialization of it can happen only
 * when needed (the TGSI exec machines take up quite a bit of memory).
 */
struct draw_context *
st_get_draw_context(struct st_context *st)
{
   if (!st->draw) {
      st->draw = draw_create(st->pipe);
      if (!st->draw) {
         _mesa_error(st->ctx, GL_OUT_OF_MEMORY, "feedback fallback allocation");
         return NULL;
      }
   }

   /* Disable draw options that might convert points/lines to tris, etc.
    * as that would foul-up feedback/selection mode.
    */
   draw_wide_line_threshold(st->draw, 1000.0f);
   draw_wide_point_threshold(st->draw, 1000.0f);
   draw_enable_line_stipple(st->draw, FALSE);
   draw_enable_point_sprites(st->draw, FALSE);

   return st->draw;
}

/**
 * Draw a quad with given position, texcoords and color.
 */
bool
st_draw_quad(struct st_context *st,
             float x0, float y0, float x1, float y1, float z,
             float s0, float t0, float s1, float t1,
             const float *color,
             unsigned num_instances)
{
   struct pipe_vertex_buffer vb = {0};
   struct st_util_vertex *verts;

   vb.stride = sizeof(struct st_util_vertex);

   u_upload_alloc(st->pipe->stream_uploader, 0,
                  4 * sizeof(struct st_util_vertex), 4,
                  &vb.buffer_offset, &vb.buffer.resource, (void **) &verts);
   if (!vb.buffer.resource) {
      return false;
   }

   /* lower-left */
   verts[0].x = x0;
   verts[0].y = y1;
   verts[0].z = z;
   verts[0].r = color[0];
   verts[0].g = color[1];
   verts[0].b = color[2];
   verts[0].a = color[3];
   verts[0].s = s0;
   verts[0].t = t0;

   /* lower-right */
   verts[1].x = x1;
   verts[1].y = y1;
   verts[1].z = z;
   verts[1].r = color[0];
   verts[1].g = color[1];
   verts[1].b = color[2];
   verts[1].a = color[3];
   verts[1].s = s1;
   verts[1].t = t0;

   /* upper-right */
   verts[2].x = x1;
   verts[2].y = y0;
   verts[2].z = z;
   verts[2].r = color[0];
   verts[2].g = color[1];
   verts[2].b = color[2];
   verts[2].a = color[3];
   verts[2].s = s1;
   verts[2].t = t1;

   /* upper-left */
   verts[3].x = x0;
   verts[3].y = y0;
   verts[3].z = z;
   verts[3].r = color[0];
   verts[3].g = color[1];
   verts[3].b = color[2];
   verts[3].a = color[3];
   verts[3].s = s0;
   verts[3].t = t1;

   u_upload_unmap(st->pipe->stream_uploader);

   cso_set_vertex_buffers(st->cso_context, 0, 1, &vb);

   if (num_instances > 1) {
      cso_draw_arrays_instanced(st->cso_context, PIPE_PRIM_TRIANGLE_FAN, 0, 4,
                                0, num_instances);
   } else {
      cso_draw_arrays(st->cso_context, PIPE_PRIM_TRIANGLE_FAN, 0, 4);
   }

   pipe_resource_reference(&vb.buffer.resource, NULL);

   return true;
}<|MERGE_RESOLUTION|>--- conflicted
+++ resolved
@@ -67,8 +67,10 @@
 #include "util/u_upload_mgr.h"
 #include "draw/draw_context.h"
 #include "cso_cache/cso_context.h"
-<<<<<<< HEAD
-
+#include "tgsi/tgsi_dump.h"
+#include "tgsi/tgsi_exec.h"
+#include "gallium/drivers/softpipe/sp_context.h"
+#include "gallium/drivers/softpipe/sp_state.h"
 #if defined(PIPE_OS_LINUX) && !defined(ANDROID)
 #include <sched.h>
 #define HAVE_SCHED_GETCPU 1
@@ -76,12 +78,6 @@
 #define sched_getcpu() 0
 #define HAVE_SCHED_GETCPU 0
 #endif
-=======
-#include "tgsi/tgsi_dump.h"
-#include "tgsi/tgsi_exec.h"
-#include "gallium/drivers/softpipe/sp_context.h"
-#include "gallium/drivers/softpipe/sp_state.h"
->>>>>>> 33a77035
 
 /**
  * Set the restart index.
@@ -140,7 +136,6 @@
       st_validate_state(st, ST_PIPELINE_RENDER);
    }
 
-<<<<<<< HEAD
    struct pipe_context *pipe = st->pipe;
 
    /* Pin threads regularly to the same Zen CCX that the main thread is
@@ -164,8 +159,6 @@
                                  L3_cache);
       }
    }
-=======
->>>>>>> 33a77035
 }
 
 /**
@@ -207,14 +200,8 @@
 
    prepare_draw(st, ctx);
 
-<<<<<<< HEAD
-=======
    gpgpusimSetContext(ctx);
 
-   if (st->vertex_array_out_of_memory)
-      return;
-
->>>>>>> 33a77035
    /* Initialize pipe_draw_info. */
    info.primitive_restart = false;
    info.vertices_per_patch = ctx->TessCtrlProgram.patch_vertices;
