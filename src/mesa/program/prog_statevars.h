--- conflicted
+++ resolved
@@ -38,8 +38,6 @@
 struct gl_context;
 struct gl_program_parameter_list;
 
-<<<<<<< HEAD
-=======
 /**
  * Actual data for constant values of parameters.
  */
@@ -57,7 +55,6 @@
  */
 #define STATE_LENGTH 5
 
->>>>>>> 33a77035
 
 /**
  * Used for describing GL state referenced from inside ARB vertex and
@@ -165,7 +162,7 @@
 
 
 extern char *
-_mesa_program_state_string(const gl_state_index16 state[STATE_LENGTH]);
+_mesa_program_state_string(const gl_state_index state[STATE_LENGTH]);
 
 extern void __attribute__((visibility("default")))
 _mesa_fetch_state(struct gl_context *ctx, const gl_state_index state[],
