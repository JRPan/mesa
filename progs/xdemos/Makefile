--- conflicted
+++ resolved
@@ -49,11 +49,7 @@
 .SUFFIXES: .c
 
 .c: $(LIB_DEP)
-<<<<<<< HEAD
-	$(CC) -I$(INCDIR) $(X11_INCLUDES) $(CFLAGS) $(LDFLAGS) $< $(LIBS) -o $@
-=======
-	$(APP_CC) -I$(INCDIR) $(CFLAGS) $< $(APP_LIB_DEPS) -o $@
->>>>>>> d50d68a1
+	$(APP_CC) -I$(INCDIR) $(X11_INCLUDES) $(CFLAGS) $(LDFLAGS) $< $(LIBS) -o $@
 
 
 ##### TARGETS #####
@@ -71,74 +67,43 @@
 
 # special cases
 pbinfo: pbinfo.o pbutil.o
-<<<<<<< HEAD
-	$(CC) $(CFLAGS) $(LDFLAGS) pbinfo.o pbutil.o $(LIBS) -o $@
+	$(APP_CC) $(CFLAGS) $(LDFLAGS) pbinfo.o pbutil.o $(LIBS) -o $@
 
 pbdemo: pbdemo.o pbutil.o
-	$(CC) $(CFLAGS) $(LDFLAGS) pbdemo.o pbutil.o $(LIBS) -o $@
+	$(APP_CC) $(CFLAGS) $(LDFLAGS) pbdemo.o pbutil.o $(LIBS) -o $@
 
 pbinfo.o: pbinfo.c pbutil.h
-	$(CC) -c -I. -I$(INCDIR) $(X11_INCLUDES) $(CFLAGS) pbinfo.c
+	$(APP_CC) -c -I. -I$(INCDIR) $(X11_INCLUDES) $(CFLAGS) pbinfo.c
 
 pbdemo.o: pbdemo.c pbutil.h
-	$(CC) -c -I. -I$(INCDIR) $(X11_INCLUDES) $(CFLAGS) pbdemo.c
+	$(APP_CC) -c -I. -I$(INCDIR) $(X11_INCLUDES) $(CFLAGS) pbdemo.c
 
 pbutil.o: pbutil.c pbutil.h
-	$(CC) -c -I. -I$(INCDIR) $(X11_INCLUDES) $(CFLAGS) pbutil.c
+	$(APP_CC) -c -I. -I$(INCDIR) $(X11_INCLUDES) $(CFLAGS) pbutil.c
 
 glxgears_fbconfig: glxgears_fbconfig.o pbutil.o
-	$(CC) $(CFLAGS) $(LDFLAGS) glxgears_fbconfig.o pbutil.o $(LIBS) -o $@
+	$(APP_CC) $(CFLAGS) $(LDFLAGS) glxgears_fbconfig.o pbutil.o $(LIBS) -o $@
 
 glxgears_fbconfig.o: glxgears_fbconfig.c pbutil.h
-	$(CC) -I$(INCDIR) $(X11_INCLUDES) $(CFLAGS) -c -I. $(CFLAGS) glxgears_fbconfig.c
+	$(APP_CC) -I$(INCDIR) $(X11_INCLUDES) $(CFLAGS) -c -I. $(CFLAGS) glxgears_fbconfig.c
 
 xrotfontdemo: xrotfontdemo.o xuserotfont.o
-	$(CC) $(CFLAGS) $(LDFLAGS) xrotfontdemo.o xuserotfont.o $(LIBS) -o $@
+	$(APP_CC) $(CFLAGS) $(LDFLAGS) xrotfontdemo.o xuserotfont.o $(LIBS) -o $@
 
 xuserotfont.o: xuserotfont.c xuserotfont.h
-	$(CC) -c -I. -I$(INCDIR) $(X11_INCLUDES) $(CFLAGS) xuserotfont.c
+	$(APP_CC) -c -I. -I$(INCDIR) $(X11_INCLUDES) $(CFLAGS) xuserotfont.c
 
 xrotfontdemo.o: xrotfontdemo.c xuserotfont.h
-	$(CC) -c -I. -I$(INCDIR) $(X11_INCLUDES) $(CFLAGS) xrotfontdemo.c
+	$(APP_CC) -c -I. -I$(INCDIR) $(X11_INCLUDES) $(CFLAGS) xrotfontdemo.c
 
 corender: corender.o ipc.o
-	$(CC) $(CFLAGS) corender.o ipc.o $(LIBS) -o $@
+	$(APP_CC) $(CFLAGS) corender.o ipc.o $(LIBS) -o $@
 
 corender.o: corender.c ipc.h
-	$(CC) -c -I. -I$(INCDIR) $(X11_INCLUDES) $(CFLAGS) corender.c
+	$(APP_CC) -c -I. -I$(INCDIR) $(X11_INCLUDES) $(CFLAGS) corender.c
 
 ipc.o: ipc.c ipc.h
-	$(CC) -c -I. -I$(INCDIR) $(X11_INCLUDES) $(CFLAGS) ipc.c
+	$(APP_CC) -c -I. -I$(INCDIR) $(X11_INCLUDES) $(CFLAGS) ipc.c
 
 yuvrect_client: yuvrect_client.c
-	$(CC) -I$(INCDIR) $(X11_INCLUDES) $(CFLAGS) $< $(LDFLAGS) $(LIBS) -l$(GLU_LIB) -o $@
-=======
-	$(APP_CC) -I$(INCDIR) $(CFLAGS) pbinfo.o pbutil.o $(APP_LIB_DEPS) -o $@
-
-pbdemo: pbdemo.o pbutil.o
-	$(APP_CC) -I$(INCDIR) $(CFLAGS) pbdemo.o pbutil.o $(APP_LIB_DEPS) -o $@
-
-pbinfo.o: pbinfo.c pbutil.h
-	$(APP_CC) -c -I. -I$(INCDIR) $(CFLAGS) pbinfo.c
-
-pbdemo.o: pbdemo.c pbutil.h
-	$(APP_CC) -c -I. -I$(INCDIR) $(CFLAGS) pbdemo.c
-
-pbutil.o: pbutil.c pbutil.h
-	$(APP_CC) -c -I. -I$(INCDIR) $(CFLAGS) pbutil.c
-
-glxgears_fbconfig: glxgears_fbconfig.o pbutil.o
-	$(APP_CC) -I$(INCDIR) $(CFLAGS) glxgears_fbconfig.o pbutil.o $(APP_LIB_DEPS) -o $@
-
-glxgears_fbconfig.o: glxgears_fbconfig.c pbutil.h
-	$(APP_CC) -I$(INCDIR) $(CFLAGS) -c -I. $(CFLAGS) glxgears_fbconfig.c
-
-xrotfontdemo: xrotfontdemo.o xuserotfont.o
-	$(APP_CC) -I$(INCDIR) $(CFLAGS) xrotfontdemo.o xuserotfont.o $(APP_LIB_DEPS) -o $@
-
-xuserotfont.o: xuserotfont.c xuserotfont.h
-	$(APP_CC) -c -I. -I$(INCDIR) $(CFLAGS) xuserotfont.c
-
-xrotfontdemo.o: xrotfontdemo.c xuserotfont.h
-	$(APP_CC) -c -I. -I$(INCDIR) $(CFLAGS) xrotfontdemo.c
->>>>>>> d50d68a1
+	$(APP_CC) -I$(INCDIR) $(X11_INCLUDES) $(CFLAGS) $< $(LDFLAGS) $(LIBS) -l$(GLU_LIB) -o $@
